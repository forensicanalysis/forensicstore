<h1 align="center">forensicstore</h1>

<p  align="center">
 <a href="https://github.com/forensicanalysis/forensicstore/actions"><img src="https://github.com/forensicanalysis/forensicstore/workflows/CI/badge.svg" alt="build" /></a>
 <a href="https://codecov.io/gh/forensicanalysis/forensicstore"><img src="https://codecov.io/gh/forensicanalysis/forensicstore/branch/master/graph/badge.svg" alt="coverage" /></a>
 <a href="https://goreportcard.com/report/github.com/forensicanalysis/forensicstore"><img src="https://goreportcard.com/badge/github.com/forensicanalysis/forensicstore" alt="report" /></a>
 <a href="https://pkg.go.dev/github.com/forensicanalysis/forensicstore"><img src="https://img.shields.io/badge/go.dev-documentation-007d9c?logo=go&logoColor=white" alt="doc" /></a>
 <a href="https://app.fossa.io/projects/git%2Bgithub.com%2Fforensicanalysis%2Fforensicstore?ref=badge_shield" alt="FOSSA Status"><img src="https://app.fossa.io/api/projects/git%2Bgithub.com%2Fforensicanalysis%2Fforensicstore.svg?type=shield"/></a>
</p>


![](docs/forensicstore.png)


The forensicstore project can create,
access and process forensic artifacts bundled in so called forensicstores
(a database for metadata and subfolders with forensic artifacts).

<<<<<<< HEAD
=======
## The forensicstore format
The forensicstore format implements the following conventions:

- The forensicstore is a folder containing an item.db file and an arbitrary number of other folders.
- The item.db file contains metadata for all extracted artifacts in a forensic investigation in jsonlite format (flattened json objects in a sqlite database).
- Items are represented as json objects.
- Items are valid STIX 2.0 Observable Objects where applicable.
- Items must not have dots (".") in their json keys.
- Files stored in the forensicstore are referenced by item attributes ending in _path, e.g. export_path, stdout_path and wmi_path.
- Any item stored in the forensicstore can have an errors attribute that contains errors that are related to retrival or processing of this item.
## Structure
An example directory structure for a forensicstore:

```
example.forensicstore/
├── ChromeCache
│   ├── 0003357376fd75df_0
│   └── ...
├── ChromeHistory
│   └── History
├── ...
└── item.db
```


>>>>>>> 14bd2588

### Installation


```bash
go get -u github.com/forensicanalysis/forensicstore
```


### Example Code



```go
package main

import (
	"fmt"
	"github.com/forensicanalysis/forensicstore/goforensicstore"
)

func main() {
	// create forensicstore
	store, _ := goforensicstore.NewJSONLite("example.forensicstore")

	// create a struct
	evidence := struct {
		Data string
		Type string
	}{Data: "secret", Type: "test"}

	// insert struct into forensicstore
	id, _ := store.InsertStruct(evidence)

	// get element from forensicstore
	element, _ := store.Get(id)

	// access element's data
	fmt.Println(element["data"])
}

```


## Contact

For feedback, questions and discussions you can use the [Open Source DFIR Slack](https://github.com/open-source-dfir/slack).

## Acknowledgment

The development of this software was partially sponsored by Siemens CERT, but
is not an official Siemens product.<|MERGE_RESOLUTION|>--- conflicted
+++ resolved
@@ -8,42 +8,10 @@
  <a href="https://app.fossa.io/projects/git%2Bgithub.com%2Fforensicanalysis%2Fforensicstore?ref=badge_shield" alt="FOSSA Status"><img src="https://app.fossa.io/api/projects/git%2Bgithub.com%2Fforensicanalysis%2Fforensicstore.svg?type=shield"/></a>
 </p>
 
-
-![](docs/forensicstore.png)
-
-
 The forensicstore project can create,
 access and process forensic artifacts bundled in so called forensicstores
 (a database for metadata and subfolders with forensic artifacts).
 
-<<<<<<< HEAD
-=======
-## The forensicstore format
-The forensicstore format implements the following conventions:
-
-- The forensicstore is a folder containing an item.db file and an arbitrary number of other folders.
-- The item.db file contains metadata for all extracted artifacts in a forensic investigation in jsonlite format (flattened json objects in a sqlite database).
-- Items are represented as json objects.
-- Items are valid STIX 2.0 Observable Objects where applicable.
-- Items must not have dots (".") in their json keys.
-- Files stored in the forensicstore are referenced by item attributes ending in _path, e.g. export_path, stdout_path and wmi_path.
-- Any item stored in the forensicstore can have an errors attribute that contains errors that are related to retrival or processing of this item.
-## Structure
-An example directory structure for a forensicstore:
-
-```
-example.forensicstore/
-├── ChromeCache
-│   ├── 0003357376fd75df_0
-│   └── ...
-├── ChromeHistory
-│   └── History
-├── ...
-└── item.db
-```
-
-
->>>>>>> 14bd2588
 
 ### Installation
 
