// Copyright (c) 2019 Siemens AG
//
// Permission is hereby granted, free of charge, to any person obtaining a copy of
// this software and associated documentation files (the "Software"), to deal in
// the Software without restriction, including without limitation the rights to
// use, copy, modify, merge, publish, distribute, sublicense, and/or sell copies of
// the Software, and to permit persons to whom the Software is furnished to do so,
// subject to the following conditions:
//
// The above copyright notice and this permission notice shall be included in all
// copies or substantial portions of the Software.
//
// THE SOFTWARE IS PROVIDED "AS IS", WITHOUT WARRANTY OF ANY KIND, EXPRESS OR
// IMPLIED, INCLUDING BUT NOT LIMITED TO THE WARRANTIES OF MERCHANTABILITY, FITNESS
// FOR A PARTICULAR PURPOSE AND NONINFRINGEMENT. IN NO EVENT SHALL THE AUTHORS OR
// COPYRIGHT HOLDERS BE LIABLE FOR ANY CLAIM, DAMAGES OR OTHER LIABILITY, WHETHER
// IN AN ACTION OF CONTRACT, TORT OR OTHERWISE, ARISING FROM, OUT OF OR IN
// CONNECTION WITH THE SOFTWARE OR THE USE OR OTHER DEALINGS IN THE SOFTWARE.
//
// Author(s): Jonas Plum

package cmd

import (
	"fmt"
	"os"
	"strings"

	"github.com/pkg/errors"
	"github.com/spf13/cobra"

	"github.com/forensicanalysis/forensicstore"
)

// Create is the forensicstore create commandline subcommand.
func Create() *cobra.Command {
	return &cobra.Command{
		Use:   "create <forensicstore>",
		Short: "Create a forensicstore",
		Args: cobra.ExactArgs(1),
		RunE: func(cmd *cobra.Command, args []string) error {
			storeName := cmd.Flags().Args()[0]
			store, err := forensicstore.Open(storeName)
			if err != nil {
				return err
			}
			return store.Close()
		},
	}
}

<<<<<<< HEAD
// Element is the forensicstore element commandline subcommand
func Element() *cobra.Command {
	elementCommand := &cobra.Command{
		Use:   "element",
=======
// Item is the forensicstore item commandline subcommand.
func Item() *cobra.Command {
	itemCommand := &cobra.Command{
		Use:   "item",
>>>>>>> 14bd2588
		Short: "Manipulate the forensicstore via the commandline",
		Args:  requireOneStore,
	}
	elementCommand.AddCommand(getCommand(), selectCommand(), allCommand(),
		insertCommand())
	return elementCommand
}

// Validate is the forensicstore validate commandline subcommand.
func Validate() *cobra.Command {
	var noFail bool
	validateCommand := &cobra.Command{
		Use:   "validate <forensicstore>",
		Short: "Validate all elements",
		Args: cobra.ExactArgs(1),
		RunE: func(cmd *cobra.Command, args []string) error {
			storeName := cmd.Flags().Args()[0]

			store, err := forensicstore.Open(storeName)
			if err != nil {
				fmt.Println(err)
				return err
			}
			defer store.Close()
			valErr, err := store.Validate()
			if err != nil {
				fmt.Println(err)
				return err
			}
			if len(valErr) > 0 {
				for i, v := range valErr {
					valErr[i] = strings.Replace(v, "\"", "\\\"", -1)
				}
				fmt.Printf("[\"%s\"]\n", strings.Join(valErr, "\", \""))
				if noFail {
					return nil
				}
				return err
			}
			return nil
		},
	}
	validateCommand.Flags().BoolVar(&noFail, "no-fail", false, "return exit code 0")
	return validateCommand
}

func requireOneStore(_ *cobra.Command, args []string) error {
	if len(args) != 1 {
		return errors.New("requires exactly one store")
	}
	for _, arg := range args {
		if _, err := os.Stat(arg); os.IsNotExist(err) {
			return errors.Wrap(os.ErrNotExist, arg)
		}
	}
	return nil
}<|MERGE_RESOLUTION|>--- conflicted
+++ resolved
@@ -37,7 +37,7 @@
 	return &cobra.Command{
 		Use:   "create <forensicstore>",
 		Short: "Create a forensicstore",
-		Args: cobra.ExactArgs(1),
+		Args:  cobra.ExactArgs(1),
 		RunE: func(cmd *cobra.Command, args []string) error {
 			storeName := cmd.Flags().Args()[0]
 			store, err := forensicstore.Open(storeName)
@@ -49,17 +49,10 @@
 	}
 }
 
-<<<<<<< HEAD
 // Element is the forensicstore element commandline subcommand
 func Element() *cobra.Command {
 	elementCommand := &cobra.Command{
 		Use:   "element",
-=======
-// Item is the forensicstore item commandline subcommand.
-func Item() *cobra.Command {
-	itemCommand := &cobra.Command{
-		Use:   "item",
->>>>>>> 14bd2588
 		Short: "Manipulate the forensicstore via the commandline",
 		Args:  requireOneStore,
 	}
@@ -74,7 +67,7 @@
 	validateCommand := &cobra.Command{
 		Use:   "validate <forensicstore>",
 		Short: "Validate all elements",
-		Args: cobra.ExactArgs(1),
+		Args:  cobra.ExactArgs(1),
 		RunE: func(cmd *cobra.Command, args []string) error {
 			storeName := cmd.Flags().Args()[0]
 
